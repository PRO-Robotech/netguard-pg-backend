package readers

import (
	"context"
	"encoding/json"
	"fmt"
	"time"

	"github.com/jackc/pgx/v5"
	"github.com/pkg/errors"

	"netguard-pg-backend/internal/domain/models"
	"netguard-pg-backend/internal/domain/ports"
	"netguard-pg-backend/internal/infrastructure/repositories/pg/internal/utils"
)

// ListAddressGroups lists address groups with K8s metadata support
func (r *Reader) ListAddressGroups(ctx context.Context, consume func(models.AddressGroup) error, scope ports.Scope) error {
	query := `
		SELECT ag.namespace, ag.name, ag.default_action, ag.logs, ag.trace, ag.description, ag.networks, ag.hosts, ag.aggregated_hosts,
			   m.resource_version, m.labels, m.annotations, m.conditions,
			   m.created_at, m.updated_at
		FROM address_groups ag
		INNER JOIN k8s_metadata m ON ag.resource_version = m.resource_version`

	// Apply scope filtering
	whereClause, args := utils.BuildScopeFilter(scope, "ag")
	if whereClause != "" {
		query += " WHERE " + whereClause
	}

	query += " ORDER BY ag.namespace, ag.name"

	rows, err := r.query(ctx, query, args...)
	if err != nil {
		return errors.Wrap(err, "failed to query address groups")
	}
	defer rows.Close()

	for rows.Next() {
		addressGroup, err := r.scanAddressGroup(rows)
		if err != nil {
			return errors.Wrap(err, "failed to scan address group")
		}

		if err := consume(addressGroup); err != nil {
			return err
		}
	}

	return rows.Err()
}

// GetAddressGroupByID gets an address group by ID
func (r *Reader) GetAddressGroupByID(ctx context.Context, id models.ResourceIdentifier) (*models.AddressGroup, error) {
	query := `
		SELECT ag.namespace, ag.name, ag.default_action, ag.logs, ag.trace, ag.description, ag.networks, ag.hosts, ag.aggregated_hosts,
			   m.resource_version, m.labels, m.annotations, m.conditions,
			   m.created_at, m.updated_at
		FROM address_groups ag
		INNER JOIN k8s_metadata m ON ag.resource_version = m.resource_version
		WHERE ag.namespace = $1 AND ag.name = $2`

	row := r.queryRow(ctx, query, id.Namespace, id.Name)

	addressGroup, err := r.scanAddressGroupRow(row)
	if err != nil {
		if errors.Is(err, pgx.ErrNoRows) {
			return nil, ports.ErrNotFound
		}
		return nil, errors.Wrap(err, "failed to scan address group")
	}

	return addressGroup, nil
}

// scanAddressGroup scans an address group from pgx.Rows
func (r *Reader) scanAddressGroup(rows pgx.Rows) (models.AddressGroup, error) {
	var addressGroup models.AddressGroup
	var labelsJSON, annotationsJSON, conditionsJSON, networksJSON, hostsJSON, aggregatedHostsJSON []byte
	var createdAt, updatedAt time.Time // Temporary variables for timestamps
	var resourceVersion int64          // Scan as int64 from database
	var description string

	err := rows.Scan(
		&addressGroup.Namespace,
		&addressGroup.Name,
		&addressGroup.DefaultAction,
		&addressGroup.Logs,
		&addressGroup.Trace,
		&description,         // AddressGroups don't have description but database schema has it
		&networksJSON,        // Networks field - CRITICAL FIX
		&hostsJSON,           // Hosts field - NEW: hosts belonging to this address group
		&aggregatedHostsJSON, // AggregatedHosts field - NEW: aggregated hosts from triggers
		&resourceVersion,
		&labelsJSON,
		&annotationsJSON,
		&conditionsJSON,
		&createdAt,
		&updatedAt,
	)
	if err != nil {
		return addressGroup, err
	}

	// Unmarshal Networks field (critical fix for Networks field persistence)
	if len(networksJSON) > 0 {
		if err := json.Unmarshal(networksJSON, &addressGroup.Networks); err != nil {
			return addressGroup, errors.Wrap(err, "failed to unmarshal networks")
		}
	}

<<<<<<< HEAD
	// Note: Agents field was removed - no longer unmarshalling agents
=======
	// Unmarshal Hosts field (NEW: hosts belonging to this address group)
	if len(hostsJSON) > 0 {
		if err := json.Unmarshal(hostsJSON, &addressGroup.Hosts); err != nil {
			return addressGroup, errors.Wrap(err, "failed to unmarshal hosts")
		}
	}

	// Unmarshal AggregatedHosts field (NEW: aggregated hosts from database triggers)
	fmt.Printf("🔍 DB_READER_DEBUG: AddressGroup %s/%s - aggregatedHostsJSON length: %d, content: %s\n",
		addressGroup.Namespace, addressGroup.Name, len(aggregatedHostsJSON), string(aggregatedHostsJSON))
	if len(aggregatedHostsJSON) > 0 {
		if err := json.Unmarshal(aggregatedHostsJSON, &addressGroup.AggregatedHosts); err != nil {
			return addressGroup, errors.Wrap(err, "failed to unmarshal aggregated_hosts")
		}
		fmt.Printf("✅ DB_READER_DEBUG: Successfully unmarshaled %d aggregated hosts for %s/%s\n",
			len(addressGroup.AggregatedHosts), addressGroup.Namespace, addressGroup.Name)
		for i, hostRef := range addressGroup.AggregatedHosts {
			fmt.Printf("🔍 DB_READER_DEBUG: AggregatedHost[%d]: name=%s, uuid=%s, source=%s\n",
				i, hostRef.ObjectReference.Name, hostRef.UUID, hostRef.Source)
		}
	} else {
		fmt.Printf("⚠️ DB_READER_DEBUG: No aggregated_hosts data for %s/%s\n",
			addressGroup.Namespace, addressGroup.Name)
	}
>>>>>>> 30e6a6ac

	// Convert K8s metadata (convert int64 to string)
	addressGroup.Meta, err = utils.ConvertK8sMetadata(fmt.Sprintf("%d", resourceVersion), labelsJSON, annotationsJSON, conditionsJSON, createdAt, updatedAt)
	if err != nil {
		return addressGroup, err
	}

	// Set SelfRef
	addressGroup.SelfRef = models.NewSelfRef(models.NewResourceIdentifier(addressGroup.Name, models.WithNamespace(addressGroup.Namespace)))

	if addressGroup.Namespace != "" {
		addressGroup.AddressGroupName = fmt.Sprintf("%s/%s", addressGroup.Namespace, addressGroup.Name)
	} else {
		addressGroup.AddressGroupName = addressGroup.Name
	}

	return addressGroup, nil
}

// scanAddressGroupRow scans an address group from pgx.Row
func (r *Reader) scanAddressGroupRow(row pgx.Row) (*models.AddressGroup, error) {
	var addressGroup models.AddressGroup
	var labelsJSON, annotationsJSON, conditionsJSON, networksJSON, hostsJSON, aggregatedHostsJSON []byte
	var createdAt, updatedAt time.Time // Temporary variables for timestamps
	var resourceVersion int64          // Scan as int64 from database
	var description string

	err := row.Scan(
		&addressGroup.Namespace,
		&addressGroup.Name,
		&addressGroup.DefaultAction,
		&addressGroup.Logs,
		&addressGroup.Trace,
		&description,         // AddressGroups don't have description but database schema has it
		&networksJSON,        // Networks field - CRITICAL FIX
		&hostsJSON,           // Hosts field - NEW: hosts belonging to this address group
		&aggregatedHostsJSON, // AggregatedHosts field - NEW: aggregated hosts from triggers
		&resourceVersion,
		&labelsJSON,
		&annotationsJSON,
		&conditionsJSON,
		&createdAt,
		&updatedAt,
	)
	if err != nil {
		return nil, err
	}

	// Unmarshal Networks field (critical fix for Networks field persistence)
	if len(networksJSON) > 0 {
		if err := json.Unmarshal(networksJSON, &addressGroup.Networks); err != nil {
			return nil, errors.Wrap(err, "failed to unmarshal networks")
		}
	}

<<<<<<< HEAD
	// Note: Agents field was removed - no longer unmarshalling agents
=======
	// Unmarshal Hosts field (NEW: hosts belonging to this address group)
	if len(hostsJSON) > 0 {
		if err := json.Unmarshal(hostsJSON, &addressGroup.Hosts); err != nil {
			return nil, errors.Wrap(err, "failed to unmarshal hosts")
		}
	}

	// Unmarshal AggregatedHosts field (NEW: aggregated hosts from database triggers)
	if len(aggregatedHostsJSON) > 0 {
		if err := json.Unmarshal(aggregatedHostsJSON, &addressGroup.AggregatedHosts); err != nil {
			return nil, errors.Wrap(err, "failed to unmarshal aggregated_hosts")
		}
	}
>>>>>>> 30e6a6ac

	// Convert K8s metadata (convert int64 to string)
	addressGroup.Meta, err = utils.ConvertK8sMetadata(fmt.Sprintf("%d", resourceVersion), labelsJSON, annotationsJSON, conditionsJSON, createdAt, updatedAt)
	if err != nil {
		return nil, err
	}

	// Set SelfRef
	addressGroup.SelfRef = models.NewSelfRef(models.NewResourceIdentifier(addressGroup.Name, models.WithNamespace(addressGroup.Namespace)))

	if addressGroup.Namespace != "" {
		addressGroup.AddressGroupName = fmt.Sprintf("%s/%s", addressGroup.Namespace, addressGroup.Name)
	} else {
		addressGroup.AddressGroupName = addressGroup.Name
	}

	return &addressGroup, nil
}<|MERGE_RESOLUTION|>--- conflicted
+++ resolved
@@ -110,9 +110,6 @@
 		}
 	}
 
-<<<<<<< HEAD
-	// Note: Agents field was removed - no longer unmarshalling agents
-=======
 	// Unmarshal Hosts field (NEW: hosts belonging to this address group)
 	if len(hostsJSON) > 0 {
 		if err := json.Unmarshal(hostsJSON, &addressGroup.Hosts); err != nil {
@@ -137,7 +134,6 @@
 		fmt.Printf("⚠️ DB_READER_DEBUG: No aggregated_hosts data for %s/%s\n",
 			addressGroup.Namespace, addressGroup.Name)
 	}
->>>>>>> 30e6a6ac
 
 	// Convert K8s metadata (convert int64 to string)
 	addressGroup.Meta, err = utils.ConvertK8sMetadata(fmt.Sprintf("%d", resourceVersion), labelsJSON, annotationsJSON, conditionsJSON, createdAt, updatedAt)
@@ -193,9 +189,6 @@
 		}
 	}
 
-<<<<<<< HEAD
-	// Note: Agents field was removed - no longer unmarshalling agents
-=======
 	// Unmarshal Hosts field (NEW: hosts belonging to this address group)
 	if len(hostsJSON) > 0 {
 		if err := json.Unmarshal(hostsJSON, &addressGroup.Hosts); err != nil {
@@ -209,7 +202,6 @@
 			return nil, errors.Wrap(err, "failed to unmarshal aggregated_hosts")
 		}
 	}
->>>>>>> 30e6a6ac
 
 	// Convert K8s metadata (convert int64 to string)
 	addressGroup.Meta, err = utils.ConvertK8sMetadata(fmt.Sprintf("%d", resourceVersion), labelsJSON, annotationsJSON, conditionsJSON, createdAt, updatedAt)
