package resources

import (
	"context"
	"errors"
	"fmt"
	"log"
	"strings"
	"time"

	"netguard-pg-backend/internal/application/utils"
	"netguard-pg-backend/internal/domain/models"
	"netguard-pg-backend/internal/domain/ports"
	"netguard-pg-backend/internal/k8s/apis/netguard/v1beta1"
	"netguard-pg-backend/internal/sync/interfaces"
	"netguard-pg-backend/internal/sync/types"
)

// HostConditionManagerInterface provides condition processing for hosts
type HostConditionManagerInterface interface {
	ProcessHostConditions(ctx context.Context, host *models.Host, syncResult error) error
}

// HostResourceService provides business logic for Host resources
type HostResourceService struct {
	repo             ports.Registry
	syncTracker      *utils.SyncTracker
	retryConfig      utils.RetryConfig
	syncManager      interfaces.SyncManager
	conditionManager HostConditionManagerInterface
}

// NewHostResourceService creates a new HostResourceService
func NewHostResourceService(
	repo ports.Registry,
	syncManager interfaces.SyncManager,
	conditionManager HostConditionManagerInterface,
) *HostResourceService {
	return &HostResourceService{
		repo:             repo,
		syncTracker:      utils.NewSyncTracker(1 * time.Second),
		retryConfig:      utils.DefaultRetryConfig(),
		syncManager:      syncManager,
		conditionManager: conditionManager,
	}
}

// CreateHost creates a new Host with business logic validation
func (s *HostResourceService) CreateHost(ctx context.Context, host *models.Host) error {
	// Validate host
	if err := s.validateHost(host); err != nil {
		return fmt.Errorf("invalid host: %w", err)
	}

	// Check if Host already exists
	existing, err := s.getHostByID(ctx, host.Key())
	if err != nil && !errors.Is(err, ports.ErrNotFound) {
		return fmt.Errorf("failed to check existing host: %w", err)
	}
	if existing != nil {
		return fmt.Errorf("host already exists: %s", host.Key())
	}

	// Initialize metadata
	host.GetMeta().TouchOnCreate()

	// Create the host
	writer, err := s.repo.Writer(ctx)
	if err != nil {
		return fmt.Errorf("failed to get writer: %w", err)
	}
	defer writer.Abort()

	// Convert to slice for sync
	hosts := []models.Host{*host}
	if err := writer.SyncHosts(ctx, hosts, ports.EmptyScope{}, ports.WithSyncOp(models.SyncOpUpsert)); err != nil {
		return fmt.Errorf("failed to sync hosts: %w", err)
	}

	if err := writer.Commit(); err != nil {
		return fmt.Errorf("failed to commit host creation: %w", err)
	}

	// Sync with external systems
	// TEMP_FIX: Disable external sync while testing cascading deletion
	// syncErr := s.syncHostWithExternal(ctx, host, types.SyncOperationUpsert)
	log.Printf("⚠️ DEBUG: External sync temporarily disabled for Host %s", host.Key())

	// Process conditions after sync (so sync result can be included in conditions)
	if s.conditionManager != nil {
		// Pass nil as syncErr since we're not syncing
		if err := s.conditionManager.ProcessHostConditions(ctx, host, nil); err != nil {
			log.Printf("⚠️ DEBUG: Failed to process conditions for host %s: %v", host.Key(), err)
			// Don't fail the creation due to condition processing errors
		}
	}

	return nil // Return success since we're not syncing
}

// UpdateHost updates an existing Host
func (s *HostResourceService) UpdateHost(ctx context.Context, host *models.Host) error {
	// Validate host
	if err := s.validateHost(host); err != nil {
		return fmt.Errorf("invalid host: %w", err)
	}

	// Update metadata
	host.GetMeta().TouchOnWrite(fmt.Sprintf("%d", time.Now().UnixNano()))

	// Update the host
	writer, err := s.repo.Writer(ctx)
	if err != nil {
		return fmt.Errorf("failed to get writer: %w", err)
	}
	defer writer.Abort()

	// Convert to slice for sync
	hosts := []models.Host{*host}
	if err := writer.SyncHosts(ctx, hosts, ports.EmptyScope{}, ports.WithSyncOp(models.SyncOpUpsert)); err != nil {
		return fmt.Errorf("failed to sync hosts: %w", err)
	}

	if err := writer.Commit(); err != nil {
		return fmt.Errorf("failed to commit host update: %w", err)
	}

	// Sync with external systems
	// TEMP_FIX: Disable external sync while testing cascading deletion
	// syncErr := s.syncHostWithExternal(ctx, host, types.SyncOperationUpsert)
	log.Printf("⚠️ DEBUG: External sync temporarily disabled for Host %s", host.Key())

	// Process conditions after sync
	if s.conditionManager != nil {
		// Pass nil as syncErr since we're not syncing
		if err := s.conditionManager.ProcessHostConditions(ctx, host, nil); err != nil {
			log.Printf("⚠️ DEBUG: Failed to process conditions for host %s: %v", host.Key(), err)
		}
	}

	return nil // Return success since we're not syncing
}

// DeleteHost deletes a Host by resource identifier with cascading deletion of HostBinding
func (s *HostResourceService) DeleteHost(ctx context.Context, id models.ResourceIdentifier) error {
	log.Printf("🔥 DEBUG: HostResourceService.DeleteHost called for %s", id.Key())

	// Check if Host exists
	log.Printf("🔍 DEBUG: Checking if Host %s exists", id.Key())
	existing, err := s.getHostByID(ctx, id.Key())
	log.Printf("🔍 DEBUG: getHostByID returned: existing=%v, err=%v", existing != nil, err)
	if existing != nil {
		log.Printf("🔍 DEBUG: Found Host %s: IsBound=%v", id.Key(), existing.IsBound)
	}
	if err != nil && !errors.Is(err, ports.ErrNotFound) {
		log.Printf("❌ DEBUG: Failed to get host %s: %v", id.Key(), err)
		return fmt.Errorf("failed to get host: %w", err)
	}
	if existing == nil || errors.Is(err, ports.ErrNotFound) {
		// Host doesn't exist - delete is idempotent, so this is success
		log.Printf("ℹ️ DEBUG: Host %s not found (existing=%v, err=%v), treating as success (idempotent delete)", id.Key(), existing != nil, err)
		return nil
	}

	log.Printf("✅ DEBUG: Found Host %s for deletion", id.Key())

	// Check if there's a HostBinding that needs to be deleted first
	log.Printf("🔍 DEBUG: Looking for HostBinding bound to Host %s", id.Key())
	hostBinding, err := s.findHostBindingByHostID(ctx, id)
	var hostBindingToDelete *models.HostBinding
	if err != nil && !errors.Is(err, ports.ErrNotFound) {
		log.Printf("❌ DEBUG: Failed to search for HostBinding for Host %s: %v", id.Key(), err)
		return fmt.Errorf("failed to search for host binding: %w", err)
	}
	if err == nil && hostBinding != nil {
		log.Printf("🚨 DEBUG: Found HostBinding %s bound to Host %s - will delete it first", hostBinding.Key(), id.Key())
		hostBindingToDelete = hostBinding
	} else {
		log.Printf("ℹ️ DEBUG: No HostBinding found for Host %s, proceeding with host deletion only", id.Key())
	}

	// Start transaction for cascading deletion
	writer, err := s.repo.Writer(ctx)
	if err != nil {
		log.Printf("❌ DEBUG: Failed to get writer for Host %s: %v", id.Key(), err)
		return fmt.Errorf("failed to get writer: %w", err)
	}
	defer writer.Abort()

	// If there's a HostBinding to delete, delete it first
	if hostBindingToDelete != nil {
		log.Printf("🗑️ DEBUG: Deleting HostBinding %s before deleting Host %s", hostBindingToDelete.Key(), id.Key())
		hostBindingID := models.NewResourceIdentifier(hostBindingToDelete.Name, models.WithNamespace(hostBindingToDelete.Namespace))
		if err := writer.DeleteHostBindingsByIDs(ctx, []models.ResourceIdentifier{hostBindingID}); err != nil {
			log.Printf("❌ DEBUG: writer.DeleteHostBindingsByIDs failed for %s: %v", hostBindingToDelete.Key(), err)
			return fmt.Errorf("failed to delete host binding %s: %w", hostBindingToDelete.Key(), err)
		}
		log.Printf("✅ DEBUG: HostBinding %s successfully deleted from storage", hostBindingToDelete.Key())
	}

	// Delete the host
	log.Printf("🗑️ DEBUG: Deleting Host %s", id.Key())
	if err := writer.DeleteHostsByIDs(ctx, []models.ResourceIdentifier{id}); err != nil {
		log.Printf("❌ DEBUG: writer.DeleteHostsByIDs failed for %s: %v", id.Key(), err)
		return fmt.Errorf("failed to delete host: %w", err)
	}

	log.Printf("💾 DEBUG: Committing cascading deletion (HostBinding + Host) for %s", id.Key())
	if err := writer.Commit(); err != nil {
		log.Printf("❌ DEBUG: Failed to commit cascading deletion for %s: %v", id.Key(), err)
		return fmt.Errorf("failed to commit cascading deletion: %w", err)
	}

	log.Printf("✅ DEBUG: Host %s (and associated HostBinding) successfully deleted from storage", id.Key())

	// Sync deletions with external systems - HostBinding first, then Host
	// TEMP_FIX: Disable external sync while testing cascading deletion
	if hostBindingToDelete != nil {
		log.Printf("🔗 DEBUG: External sync for HostBinding %s deletion temporarily disabled", hostBindingToDelete.Key())
		// err = s.syncHostBindingWithExternal(ctx, hostBindingToDelete, types.SyncOperationDelete)
		// if err != nil {
		//	log.Printf("❌ DEBUG: External sync failed for HostBinding %s: %v", hostBindingToDelete.Key(), err)
		//	return fmt.Errorf("failed to sync host binding deletion: %w", err)
		// }
		log.Printf("✅ DEBUG: HostBinding %s deletion sync skipped (disabled)", hostBindingToDelete.Key())
	}

	log.Printf("🔗 DEBUG: External sync for Host %s deletion temporarily disabled", id.Key())
	// err = s.syncHostWithExternal(ctx, existing, types.SyncOperationDelete)
	// if err != nil {
	//	log.Printf("❌ DEBUG: External sync failed for Host %s: %v", id.Key(), err)
	//	return fmt.Errorf("failed to sync host deletion: %w", err)
	// }

	log.Printf("🎉 DEBUG: Host %s cascading deletion completed successfully (storage + external sync)", id.Key())
	return nil
}

// GetHost retrieves a Host by resource identifier
func (s *HostResourceService) GetHost(ctx context.Context, id models.ResourceIdentifier) (*models.Host, error) {
	log.Printf("🔥 DEBUG: HostResourceService.GetHost called for %s", id.Key())
	return s.getHostByID(ctx, id.Key())
}

// ListHosts retrieves all Hosts within a scope
func (s *HostResourceService) ListHosts(ctx context.Context, scope ports.Scope) ([]models.Host, error) {
	log.Printf("🔥 DEBUG: HostResourceService.ListHosts called with scope %v", scope)

	reader, err := s.repo.Reader(ctx)
	if err != nil {
		return nil, fmt.Errorf("failed to get reader: %w", err)
	}
	defer reader.Close()

	var hosts []models.Host
	err = reader.ListHosts(ctx, func(host models.Host) error {
		hosts = append(hosts, host)
		return nil
	}, scope)
	if err != nil {
		log.Printf("❌ DEBUG: Failed to list hosts from registry: %v", err)
		return nil, fmt.Errorf("failed to list hosts: %w", err)
	}

	log.Printf("✅ DEBUG: Listed %d hosts successfully", len(hosts))
	return hosts, nil
}

// SyncHosts synchronizes multiple hosts with the specified operation
func (s *HostResourceService) SyncHosts(ctx context.Context, hosts []models.Host, scope ports.Scope, syncOp models.SyncOp) error {
	log.Printf("🔥 DEBUG: HostResourceService.SyncHosts called with %d hosts, syncOp=%v", len(hosts), syncOp)

	switch syncOp {
	case models.SyncOpFullSync:
		return s.fullSyncHosts(ctx, hosts, scope)
	case models.SyncOpUpsert:
		return s.upsertHosts(ctx, hosts)
	case models.SyncOpDelete:
		return s.deleteHosts(ctx, hosts)
	default:
		return fmt.Errorf("unsupported sync operation: %v", syncOp)
	}
}

// fullSyncHosts performs a full synchronization of hosts
func (s *HostResourceService) fullSyncHosts(ctx context.Context, hosts []models.Host, scope ports.Scope) error {
	log.Printf("🔥 DEBUG: Starting full sync of %d hosts", len(hosts))

	// Get current hosts from registry
	existingHosts, err := s.ListHosts(ctx, scope)
	if err != nil {
		return fmt.Errorf("failed to get existing hosts: %w", err)
	}

	// Create maps for efficient lookup
	incomingHosts := make(map[string]models.Host)
	for _, host := range hosts {
		incomingHosts[host.Key()] = host
	}

	existingHostsMap := make(map[string]models.Host)
	for _, host := range existingHosts {
		existingHostsMap[host.Key()] = host
	}

	// Process incoming hosts (create or update)
	for _, host := range hosts {
		if _, exists := existingHostsMap[host.Key()]; exists {
			if err := s.UpdateHost(ctx, &host); err != nil {
				log.Printf("❌ DEBUG: Failed to update host %s: %v", host.Key(), err)
				return fmt.Errorf("failed to update host %s: %w", host.Key(), err)
			}
		} else {
			if err := s.CreateHost(ctx, &host); err != nil {
				log.Printf("❌ DEBUG: Failed to create host %s: %v", host.Key(), err)
				return fmt.Errorf("failed to create host %s: %w", host.Key(), err)
			}
		}
	}

	// Delete hosts that are no longer in the incoming set
	for _, existingHost := range existingHosts {
		if _, stillExists := incomingHosts[existingHost.Key()]; !stillExists {
			if err := s.DeleteHost(ctx, existingHost.SelfRef.ResourceIdentifier); err != nil {
				log.Printf("❌ DEBUG: Failed to delete host %s: %v", existingHost.Key(), err)
				return fmt.Errorf("failed to delete host %s: %w", existingHost.Key(), err)
			}
		}
	}

	log.Printf("✅ DEBUG: Full sync of hosts completed successfully")
	return nil
}

// upsertHosts creates or updates multiple hosts
func (s *HostResourceService) upsertHosts(ctx context.Context, hosts []models.Host) error {
	log.Printf("🔥 DEBUG: Upserting %d hosts", len(hosts))

	for _, host := range hosts {
		// Check if host already exists
		existing, err := s.getHostByID(ctx, host.Key())
		if err != nil && !errors.Is(err, ports.ErrNotFound) {
			return fmt.Errorf("failed to check existing host %s: %w", host.Key(), err)
		}

		if existing != nil {
			// Update existing host
			if err := s.UpdateHost(ctx, &host); err != nil {
				return fmt.Errorf("failed to update host %s: %w", host.Key(), err)
			}
		} else {
			// Create new host
			if err := s.CreateHost(ctx, &host); err != nil {
				return fmt.Errorf("failed to create host %s: %w", host.Key(), err)
			}
		}
	}

	log.Printf("✅ DEBUG: Upserted %d hosts successfully", len(hosts))
	return nil
}

// deleteHosts deletes multiple hosts
func (s *HostResourceService) deleteHosts(ctx context.Context, hosts []models.Host) error {
	log.Printf("🔥 DEBUG: Deleting %d hosts", len(hosts))

	for _, host := range hosts {
		if err := s.DeleteHost(ctx, host.SelfRef.ResourceIdentifier); err != nil {
			return fmt.Errorf("failed to delete host %s: %w", host.Key(), err)
		}
	}

	log.Printf("✅ DEBUG: Deleted %d hosts successfully", len(hosts))
	return nil
}

// validateHost performs business logic validation on a host
func (s *HostResourceService) validateHost(host *models.Host) error {
	if host == nil {
		return errors.New("host cannot be nil")
	}

	// Validate resource identifier
	if err := s.validateResourceIdentifier(host.SelfRef.ResourceIdentifier); err != nil {
		return fmt.Errorf("invalid resource identifier: %w", err)
	}

	// Host validation - hostname field removed, no additional validation needed

	// Additional business logic validation can be added here

	return nil
}

// validateResourceIdentifier validates a resource identifier
func (s *HostResourceService) validateResourceIdentifier(id models.ResourceIdentifier) error {
	if id.Name == "" {
		return errors.New("resource name cannot be empty")
	}

	if id.Namespace == "" {
		return errors.New("resource namespace cannot be empty")
	}

	return nil
}

// SyncStatusUpdate handles sync status updates for hosts
func (s *HostResourceService) SyncStatusUpdate(ctx context.Context, resourceType string, status interface{}) error {
	if resourceType != "Host" {
		return nil
	}

	log.Printf("🔥 DEBUG: HostResourceService received sync status update: %v", status)

	// TODO: Implement sync status update when interface is clarified
	log.Printf("⚠️ DEBUG: Sync status update not yet implemented for hosts")

	return nil
}

// findHostBindingByHostID finds a HostBinding that binds the specified Host
func (s *HostResourceService) findHostBindingByHostID(ctx context.Context, hostID models.ResourceIdentifier) (*models.HostBinding, error) {
	log.Printf("🔍 DEBUG: findHostBindingByHostID called for host %s", hostID.Key())

	reader, err := s.repo.Reader(ctx)
	if err != nil {
		return nil, fmt.Errorf("failed to get reader: %w", err)
	}
	defer reader.Close()

	// Use ListHostBindings to find the binding for this host
	var foundBinding *models.HostBinding
	err = reader.ListHostBindings(ctx, func(hostBinding models.HostBinding) error {
		// Check if this binding binds our target host
		if hostBinding.HostRef.Namespace == hostID.Namespace && hostBinding.HostRef.Name == hostID.Name {
			log.Printf("✅ DEBUG: Found HostBinding %s for host %s", hostBinding.Key(), hostID.Key())
			foundBinding = &hostBinding
			return nil // Found it, continue to collect (though there should only be one due to UNIQUE constraint)
		}
		return nil
	}, ports.EmptyScope{})

	if err != nil {
		log.Printf("❌ DEBUG: Failed to list host bindings: %v", err)
		return nil, fmt.Errorf("failed to list host bindings: %w", err)
	}

	if foundBinding == nil {
		log.Printf("ℹ️ DEBUG: No HostBinding found for host %s", hostID.Key())
		return nil, ports.ErrNotFound
	}

	log.Printf("✅ DEBUG: Successfully found HostBinding %s for host %s", foundBinding.Key(), hostID.Key())
	return foundBinding, nil
}

// syncHostBindingWithExternal synchronizes a HostBinding with external systems
func (s *HostResourceService) syncHostBindingWithExternal(ctx context.Context, hostBinding *models.HostBinding, operation types.SyncOperation) error {
	log.Printf("🔗 DEBUG: syncHostBindingWithExternal called for HostBinding %s, operation=%v", hostBinding.Key(), operation)

	if s.syncManager == nil {
		log.Printf("⚠️ DEBUG: No sync manager available for HostBinding %s", hostBinding.Key())
		return nil
	}

	// Use SyncManager to synchronize with external systems
	err := s.syncManager.SyncEntity(ctx, hostBinding, operation)
	if err != nil {
		log.Printf("❌ DEBUG: Failed to sync HostBinding %s with external systems: %v", hostBinding.Key(), err)
		return err
	}

	log.Printf("✅ DEBUG: Successfully synced HostBinding %s with external systems", hostBinding.Key())
	return nil
}

// getHostByID retrieves a host by its key using Reader pattern
func (s *HostResourceService) getHostByID(ctx context.Context, id string) (*models.Host, error) {
	log.Printf("🔍 DEBUG: getHostByID called with id=%s", id)
	reader, err := s.repo.Reader(ctx)
	if err != nil {
		log.Printf("❌ DEBUG: getHostByID failed to get reader: %v", err)
		return nil, err
	}
	defer reader.Close()

	// Parse namespace/name from id (format: "namespace/name")
	parts := strings.Split(id, "/")
	var resourceID models.ResourceIdentifier
	if len(parts) == 2 {
		resourceID = models.ResourceIdentifier{Namespace: parts[0], Name: parts[1]}
		log.Printf("🔍 DEBUG: getHostByID parsed resourceID: namespace=%s, name=%s", parts[0], parts[1])
	} else {
		resourceID = models.ResourceIdentifier{Name: id}
		log.Printf("🔍 DEBUG: getHostByID using single name: %s", id)
	}

	host, err := reader.GetHostByID(ctx, resourceID)
	log.Printf("🔍 DEBUG: reader.GetHostByID returned: host=%v, err=%v", host != nil, err)
	return host, err
}

// syncHostWithExternal syncs a Host with external systems
func (s *HostResourceService) syncHostWithExternal(ctx context.Context, host *models.Host, operation types.SyncOperation) error {
	syncKey := fmt.Sprintf("%s-%s", operation, host.Key())

	// Check debouncing
	if !s.syncTracker.ShouldSync(syncKey) {
		return nil // Skip sync due to debouncing
	}

	// Execute sync with retry
	err := utils.ExecuteWithRetry(ctx, s.retryConfig, func() error {
		// Sync Host with SGROUP
		if s.syncManager != nil {
			log.Printf("🔄 Syncing Host %s with SGROUP (operation: %s)", host.Key(), operation)
			if syncErr := s.syncManager.SyncEntity(ctx, host, operation); syncErr != nil {
				log.Printf("❌ Failed to sync Host %s with SGROUP: %v", host.Key(), syncErr)
				return syncErr
			}
			log.Printf("✅ Successfully synced Host %s with SGROUP (operation: %s)", host.Key(), operation)
		}
		return nil
	})

	if err != nil {
		s.syncTracker.RecordFailure(syncKey, err)
		utils.SetSyncFailedCondition(host, err)
		return fmt.Errorf("failed to sync with external system: %w", err)
	}

	s.syncTracker.RecordSuccess(syncKey)
	utils.SetSyncSuccessCondition(host)
	return nil
}

// UpdateHostBinding updates Host status when a binding is created
func (s *HostResourceService) UpdateHostBinding(ctx context.Context, hostID models.ResourceIdentifier, bindingID models.ResourceIdentifier, addressGroupID models.ResourceIdentifier) error {
	writer, err := s.repo.Writer(ctx)
	if err != nil {
		return fmt.Errorf("failed to get writer: %w", err)
	}
	defer writer.Abort()

	// Get reader from writer to ensure same session/transaction visibility
	reader, err := s.repo.ReaderFromWriter(ctx, writer)
	if err != nil {
		return fmt.Errorf("failed to get reader from writer: %w", err)
	}
	defer reader.Close()

	// Get the host using the same session reader
	host, err := reader.GetHostByID(ctx, hostID)
	if err != nil {
		return fmt.Errorf("failed to get host: %w", err)
	}
	if host == nil {
		return fmt.Errorf("host not found: %s", hostID.Key())
	}

	// Update binding references
	host.BindingRef = &v1beta1.ObjectReference{
		APIVersion: "netguard.sgroups.io/v1beta1",
		Kind:       "HostBinding",
		Name:       bindingID.Name, // Store only the name part for repository consistency
	}
<<<<<<< HEAD
	host.AddressGroupRef = &v1beta1.ObjectReference{
		APIVersion: "netguard.sgroups.io/v1beta1",
		Kind:       "AddressGroup",
		Name:       addressGroupID.Name,
=======

	if bindingID.Name == "" && addressGroupID.Name == "" {
		log.Printf("🔧 DEBUG: UpdateHostBinding - Unbinding case, clearing Host %s status", hostID.Key())
		host.BindingRef = nil
		host.AddressGroupRef = nil
		host.IsBound = false
		host.AddressGroupName = ""
	} else {
		// Binding case - set all binding references
		host.BindingRef = &v1beta1.ObjectReference{
			APIVersion: "netguard.sgroups.io/v1beta1",
			Kind:       "HostBinding",
			Name:       bindingID.Name,
		}
		host.AddressGroupRef = &v1beta1.ObjectReference{
			APIVersion: "netguard.sgroups.io/v1beta1",
			Kind:       "AddressGroup",
			Name:       addressGroupID.Name,
		}
		host.IsBound = true
		host.AddressGroupName = addressGroupID.Name
>>>>>>> c288d031
	}
	host.IsBound = true
	host.AddressGroupName = addressGroupID.Name

	// Update metadata
	host.GetMeta().TouchOnWrite(fmt.Sprintf("%d", time.Now().UnixNano()))

	// Set success condition
	utils.SetSyncSuccessCondition(host)

	// Sync the updated host
	hosts := []models.Host{*host}
	if err := writer.SyncHosts(ctx, hosts, ports.EmptyScope{}, ports.WithSyncOp(models.SyncOpUpsert)); err != nil {
		return fmt.Errorf("failed to sync host binding: %w", err)
	}

	if err := writer.Commit(); err != nil {
		return fmt.Errorf("failed to commit host binding: %w", err)
	}

	// Sync with SGROUP
	if s.syncManager != nil {
		log.Printf("🔄 Syncing Host %s with SGROUP after binding update", host.Key())
		if syncErr := s.syncManager.SyncEntity(ctx, host, types.SyncOperationUpsert); syncErr != nil {
			log.Printf("❌ Failed to sync Host %s with SGROUP: %v", host.Key(), syncErr)
			// Don't fail the operation, sync can be retried later
		} else {
			log.Printf("✅ Successfully synced Host %s with SGROUP", host.Key())
		}
	}

	return nil
}<|MERGE_RESOLUTION|>--- conflicted
+++ resolved
@@ -82,20 +82,35 @@
 	}
 
 	// Sync with external systems
-	// TEMP_FIX: Disable external sync while testing cascading deletion
-	// syncErr := s.syncHostWithExternal(ctx, host, types.SyncOperationUpsert)
-	log.Printf("⚠️ DEBUG: External sync temporarily disabled for Host %s", host.Key())
+	syncErr := s.syncHostWithExternal(ctx, host, types.SyncOperationUpsert)
+	if syncErr != nil {
+		log.Printf("❌ Failed to sync Host %s with external systems: %v", host.Key(), syncErr)
+		// Continue with condition processing even if sync fails
+	} else {
+		log.Printf("✅ Successfully synced Host %s with external systems", host.Key())
+	}
 
 	// Process conditions after sync (so sync result can be included in conditions)
 	if s.conditionManager != nil {
-		// Pass nil as syncErr since we're not syncing
-		if err := s.conditionManager.ProcessHostConditions(ctx, host, nil); err != nil {
-			log.Printf("⚠️ DEBUG: Failed to process conditions for host %s: %v", host.Key(), err)
+		if err := s.conditionManager.ProcessHostConditions(ctx, host, syncErr); err != nil {
+			log.Printf("⚠️ Failed to process conditions for host %s: %v", host.Key(), err)
 			// Don't fail the creation due to condition processing errors
 		}
-	}
-
-	return nil // Return success since we're not syncing
+
+		// Update the host status with conditions in the database
+		if updateErr := s.updateHostStatus(ctx, host); updateErr != nil {
+			log.Printf("⚠️ Failed to update host %s status after condition processing: %v", host.Key(), updateErr)
+		}
+	}
+
+	// Don't fail host creation if SGROUP sync fails - host should still be created
+	// but will have Ready=False condition indicating sync failure
+	if syncErr != nil {
+		log.Printf("⚠️ Host %s created successfully but SGROUP sync failed: %v", host.Key(), syncErr)
+		return fmt.Errorf("host created but SGROUP sync failed: %w", syncErr)
+	}
+
+	return nil
 }
 
 // UpdateHost updates an existing Host
@@ -126,19 +141,33 @@
 	}
 
 	// Sync with external systems
-	// TEMP_FIX: Disable external sync while testing cascading deletion
-	// syncErr := s.syncHostWithExternal(ctx, host, types.SyncOperationUpsert)
-	log.Printf("⚠️ DEBUG: External sync temporarily disabled for Host %s", host.Key())
+	syncErr := s.syncHostWithExternal(ctx, host, types.SyncOperationUpsert)
+	if syncErr != nil {
+		log.Printf("❌ Failed to sync Host %s with external systems: %v", host.Key(), syncErr)
+		// Continue with condition processing even if sync fails
+	} else {
+		log.Printf("✅ Successfully synced Host %s with external systems", host.Key())
+	}
 
 	// Process conditions after sync
 	if s.conditionManager != nil {
-		// Pass nil as syncErr since we're not syncing
-		if err := s.conditionManager.ProcessHostConditions(ctx, host, nil); err != nil {
-			log.Printf("⚠️ DEBUG: Failed to process conditions for host %s: %v", host.Key(), err)
-		}
-	}
-
-	return nil // Return success since we're not syncing
+		if err := s.conditionManager.ProcessHostConditions(ctx, host, syncErr); err != nil {
+			log.Printf("⚠️ Failed to process conditions for host %s: %v", host.Key(), err)
+		}
+
+		// Update the host status with conditions in the database
+		if updateErr := s.updateHostStatus(ctx, host); updateErr != nil {
+			log.Printf("⚠️ Failed to update host %s status after condition processing: %v", host.Key(), updateErr)
+		}
+	}
+
+	// Don't fail host update if SGROUP sync fails - host should still be updated
+	// but will have Ready=False condition indicating sync failure
+	if syncErr != nil {
+		log.Printf("⚠️ Host %s updated but SGROUP sync failed: %v", host.Key(), syncErr)
+	}
+
+	return nil
 }
 
 // DeleteHost deletes a Host by resource identifier with cascading deletion of HostBinding
@@ -214,25 +243,27 @@
 	log.Printf("✅ DEBUG: Host %s (and associated HostBinding) successfully deleted from storage", id.Key())
 
 	// Sync deletions with external systems - HostBinding first, then Host
-	// TEMP_FIX: Disable external sync while testing cascading deletion
 	if hostBindingToDelete != nil {
-		log.Printf("🔗 DEBUG: External sync for HostBinding %s deletion temporarily disabled", hostBindingToDelete.Key())
-		// err = s.syncHostBindingWithExternal(ctx, hostBindingToDelete, types.SyncOperationDelete)
-		// if err != nil {
-		//	log.Printf("❌ DEBUG: External sync failed for HostBinding %s: %v", hostBindingToDelete.Key(), err)
-		//	return fmt.Errorf("failed to sync host binding deletion: %w", err)
-		// }
-		log.Printf("✅ DEBUG: HostBinding %s deletion sync skipped (disabled)", hostBindingToDelete.Key())
-	}
-
-	log.Printf("🔗 DEBUG: External sync for Host %s deletion temporarily disabled", id.Key())
-	// err = s.syncHostWithExternal(ctx, existing, types.SyncOperationDelete)
-	// if err != nil {
-	//	log.Printf("❌ DEBUG: External sync failed for Host %s: %v", id.Key(), err)
-	//	return fmt.Errorf("failed to sync host deletion: %w", err)
-	// }
-
-	log.Printf("🎉 DEBUG: Host %s cascading deletion completed successfully (storage + external sync)", id.Key())
+		log.Printf("🔗 DEBUG: Syncing HostBinding %s deletion with external systems", hostBindingToDelete.Key())
+		err = s.syncHostBindingWithExternal(ctx, hostBindingToDelete, types.SyncOperationDelete)
+		if err != nil {
+			log.Printf("❌ DEBUG: External sync failed for HostBinding %s: %v", hostBindingToDelete.Key(), err)
+			return fmt.Errorf("failed to sync host binding deletion: %w", err)
+		}
+		log.Printf("✅ DEBUG: HostBinding %s deletion synced successfully", hostBindingToDelete.Key())
+	}
+
+	log.Printf("🔗 DEBUG: Syncing Host %s deletion with external systems", id.Key())
+	err = s.syncHostWithExternal(ctx, existing, types.SyncOperationDelete)
+	if err != nil {
+		log.Printf("⚠️ External sync failed for Host %s deletion: %v", id.Key(), err)
+		log.Printf("⚠️ Host %s deleted from storage but SGROUP sync failed - continuing anyway", id.Key())
+		// Don't fail host deletion if SGROUP sync fails - host is already deleted from storage
+	} else {
+		log.Printf("✅ Successfully synced Host %s deletion with SGROUP", id.Key())
+	}
+
+	log.Printf("🎉 DEBUG: Host %s cascading deletion completed (storage deleted, SGROUP sync attempted)", id.Key())
 	return nil
 }
 
@@ -537,6 +568,7 @@
 
 // UpdateHostBinding updates Host status when a binding is created
 func (s *HostResourceService) UpdateHostBinding(ctx context.Context, hostID models.ResourceIdentifier, bindingID models.ResourceIdentifier, addressGroupID models.ResourceIdentifier) error {
+	log.Printf("🔧 DEBUG: UpdateHostBinding called - hostID=%s, bindingID=%s, addressGroupID=%s", hostID.Key(), bindingID.Key(), addressGroupID.Key())
 	writer, err := s.repo.Writer(ctx)
 	if err != nil {
 		return fmt.Errorf("failed to get writer: %w", err)
@@ -559,20 +591,18 @@
 		return fmt.Errorf("host not found: %s", hostID.Key())
 	}
 
-	// Update binding references
-	host.BindingRef = &v1beta1.ObjectReference{
-		APIVersion: "netguard.sgroups.io/v1beta1",
-		Kind:       "HostBinding",
-		Name:       bindingID.Name, // Store only the name part for repository consistency
-	}
-<<<<<<< HEAD
-	host.AddressGroupRef = &v1beta1.ObjectReference{
-		APIVersion: "netguard.sgroups.io/v1beta1",
-		Kind:       "AddressGroup",
-		Name:       addressGroupID.Name,
-=======
-
+	// Check if this is a binding operation (not unbinding)
+	isBinding := bindingID.Name != "" && addressGroupID.Name != ""
+
+	// CRITICAL: Only allow binding if host is ready (synchronized with SGROUP)
+	if isBinding && !utils.IsReadyConditionTrue(host) {
+		log.Printf("❌ Host %s cannot be bound to AddressGroup: not synchronized with SGROUP (Ready=false)", hostID.Key())
+		return fmt.Errorf("host %s is not ready for binding - must be synchronized with SGROUP first (Ready condition must be True)", hostID.Key())
+	}
+
+	// Update binding references - handle both binding creation and unbinding
 	if bindingID.Name == "" && addressGroupID.Name == "" {
+		// Unbinding case - clear all binding references
 		log.Printf("🔧 DEBUG: UpdateHostBinding - Unbinding case, clearing Host %s status", hostID.Key())
 		host.BindingRef = nil
 		host.AddressGroupRef = nil
@@ -583,7 +613,7 @@
 		host.BindingRef = &v1beta1.ObjectReference{
 			APIVersion: "netguard.sgroups.io/v1beta1",
 			Kind:       "HostBinding",
-			Name:       bindingID.Name,
+			Name:       bindingID.Name, // Store only the name part for repository consistency
 		}
 		host.AddressGroupRef = &v1beta1.ObjectReference{
 			APIVersion: "netguard.sgroups.io/v1beta1",
@@ -592,10 +622,7 @@
 		}
 		host.IsBound = true
 		host.AddressGroupName = addressGroupID.Name
->>>>>>> c288d031
-	}
-	host.IsBound = true
-	host.AddressGroupName = addressGroupID.Name
+	}
 
 	// Update metadata
 	host.GetMeta().TouchOnWrite(fmt.Sprintf("%d", time.Now().UnixNano()))
@@ -625,4 +652,139 @@
 	}
 
 	return nil
+}
+
+// SyncHostWithExternal syncs a Host with external systems (public wrapper)
+func (s *HostResourceService) SyncHostWithExternal(ctx context.Context, host *models.Host, operation types.SyncOperation) error {
+	return s.syncHostWithExternal(ctx, host, operation)
+}
+
+// UpdateHostBindingStatus updates Host.isBound status based on AddressGroup hosts changes
+func (s *HostResourceService) UpdateHostBindingStatus(ctx context.Context, oldAG, newAG *models.AddressGroup) error {
+	log.Printf("🔄 UpdateHostBindingStatus called for AddressGroup changes")
+
+	// Get lists of hosts from old and new AddressGroups
+	var oldHosts, newHosts []v1beta1.ObjectReference
+
+	if oldAG != nil {
+		oldHosts = oldAG.Hosts
+		log.Printf("🔍 Old AddressGroup %s has %d hosts", oldAG.Key(), len(oldHosts))
+	}
+	if newAG != nil {
+		newHosts = newAG.Hosts
+		log.Printf("🔍 New AddressGroup %s has %d hosts", newAG.Key(), len(newHosts))
+	}
+
+	// Convert to maps for easier comparison
+	oldHostsMap := make(map[string]bool)
+	for _, host := range oldHosts {
+		oldHostsMap[host.Name] = true
+	}
+
+	newHostsMap := make(map[string]bool)
+	for _, host := range newHosts {
+		newHostsMap[host.Name] = true
+	}
+
+	// Get namespace (from newAG or oldAG)
+	namespace := ""
+	addressGroupName := ""
+	if newAG != nil {
+		namespace = newAG.Namespace
+		addressGroupName = newAG.Name
+	} else if oldAG != nil {
+		namespace = oldAG.Namespace
+	}
+
+	// Update hosts that were removed (set isBound = false)
+	for hostName := range oldHostsMap {
+		if !newHostsMap[hostName] {
+			log.Printf("🔓 Unbinding host %s/%s from AddressGroup", namespace, hostName)
+			if err := s.updateHostBindingStatusForHost(ctx, hostName, namespace, false, ""); err != nil {
+				log.Printf("❌ Failed to unbind host %s/%s: %v", namespace, hostName, err)
+			}
+		}
+	}
+
+	// Update hosts that were added (set isBound = true)
+	for hostName := range newHostsMap {
+		if !oldHostsMap[hostName] {
+			log.Printf("🔒 Binding host %s/%s to AddressGroup %s", namespace, hostName, addressGroupName)
+			if err := s.updateHostBindingStatusForHost(ctx, hostName, namespace, true, addressGroupName); err != nil {
+				log.Printf("❌ Failed to bind host %s/%s to AddressGroup %s: %v", namespace, hostName, addressGroupName, err)
+			}
+		}
+	}
+
+	return nil
+}
+
+// updateHostBindingStatusForHost updates a specific Host's binding status
+func (s *HostResourceService) updateHostBindingStatusForHost(ctx context.Context, hostName, namespace string, isBound bool, addressGroupName string) error {
+	hostID := models.ResourceIdentifier{
+		Name:      hostName,
+		Namespace: namespace,
+	}
+
+	// Get the Host
+	host, err := s.getHostByID(ctx, hostID.Key())
+	if err != nil {
+		return fmt.Errorf("failed to get host %s/%s: %w", namespace, hostName, err)
+	}
+
+	// CRITICAL: Only allow binding via AG.spec if host is ready (synchronized with SGROUP)
+	if isBound && !utils.IsReadyConditionTrue(host) {
+		log.Printf("❌ Host %s/%s cannot be bound via AddressGroup.spec: not synchronized with SGROUP (Ready=false)", namespace, hostName)
+		return fmt.Errorf("host %s/%s is not ready for binding via AddressGroup.spec - must be synchronized with SGROUP first (Ready condition must be True)", namespace, hostName)
+	}
+
+	// Update Host status
+	host.IsBound = isBound
+	if isBound {
+		host.AddressGroupName = addressGroupName
+		host.AddressGroupRef = &v1beta1.ObjectReference{
+			APIVersion: "netguard.sgroups.io/v1beta1",
+			Kind:       "AddressGroup",
+			Name:       addressGroupName,
+		}
+	} else {
+		host.AddressGroupName = ""
+		host.AddressGroupRef = nil
+		host.BindingRef = nil
+	}
+
+	// Update the Host in registry
+	if err := s.UpdateHost(ctx, host); err != nil {
+		return fmt.Errorf("failed to update host status: %w", err)
+	}
+
+	log.Printf("✅ Successfully updated Host %s/%s: isBound=%v, addressGroupName=%s",
+		namespace, hostName, isBound, addressGroupName)
+
+	return nil
+}
+
+// updateHostStatus updates only the host status/conditions in the database without triggering sync
+func (s *HostResourceService) updateHostStatus(ctx context.Context, host *models.Host) error {
+	// Update metadata
+	host.GetMeta().TouchOnWrite(fmt.Sprintf("%d", time.Now().UnixNano()))
+
+	// Update only the status in the database
+	writer, err := s.repo.Writer(ctx)
+	if err != nil {
+		return fmt.Errorf("failed to get writer: %w", err)
+	}
+	defer writer.Abort()
+
+	// Convert to slice for sync - this only updates status, no external sync
+	hosts := []models.Host{*host}
+	if err := writer.SyncHosts(ctx, hosts, ports.EmptyScope{}, ports.WithSyncOp(models.SyncOpUpsert)); err != nil {
+		return fmt.Errorf("failed to sync host status: %w", err)
+	}
+
+	if err := writer.Commit(); err != nil {
+		return fmt.Errorf("failed to commit host status update: %w", err)
+	}
+
+	return nil
 }