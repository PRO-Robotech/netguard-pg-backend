--- conflicted
+++ resolved
@@ -234,12 +234,12 @@
   string uuid = 2;  // Agent unique identifier
   string name = 3;  // DNS-style hostname
   Meta meta = 4;
-  
+
   // Status fields
   bool is_bound = 5;                               // Whether the agent is bound to an AddressGroup
   ObjectReference binding_ref = 6;                 // Reference to the AgentBinding
   NamespacedObjectReference address_group_ref = 7; // Reference to the bound AddressGroup
-  
+
   // Authentication fields
   SecretData secret_data = 8;                      // Authentication data (optional)
   OwnerCheck owner_check = 9;                      // Ownership verification method (optional)
@@ -258,11 +258,8 @@
   bool trace = 4;                 // Whether to enable trace
   repeated NetworkItem networks = 5; // Networks associated with this address group
   Meta meta = 6;
-<<<<<<< HEAD
   repeated AgentItem agents = 7;     // Agents associated with this address group
-=======
-  string address_group_name = 7;  // Computed address group name (e.g., "namespace/name")
->>>>>>> a3200656
+  string address_group_name = 8;  // Computed address group name (e.g., "namespace/name")
 }
 
 // AddressGroupBinding - binding between a service and an address group
@@ -691,46 +688,6 @@
   NetworkBinding network_binding = 1;
 }
 
-// ListAgentsReq - request to list agents
-message ListAgentsReq {
-  repeated ResourceIdentifier identifiers = 1;
-}
-
-// ListAgentsResp - response with list of agents
-message ListAgentsResp {
-  repeated Agent items = 1;
-}
-
-// GetAgentReq - request to get a specific agent
-message GetAgentReq {
-  ResourceIdentifier identifier = 1;
-}
-
-// GetAgentResp - response with a specific agent
-message GetAgentResp {
-  Agent agent = 1;
-}
-
-// ListAgentBindingsReq - request to list agent bindings
-message ListAgentBindingsReq {
-  repeated ResourceIdentifier identifiers = 1;
-}
-
-// ListAgentBindingsResp - response with list of agent bindings
-message ListAgentBindingsResp {
-  repeated AgentBinding items = 1;
-}
-
-// GetAgentBindingReq - request to get a specific agent binding
-message GetAgentBindingReq {
-  ResourceIdentifier identifier = 1;
-}
-
-// GetAgentBindingResp - response with a specific agent binding
-message GetAgentBindingResp {
-  AgentBinding agent_binding = 1;
-}
-
 // SyncReq - request to sync
 message SyncReq {
   // Sync operation to apply
